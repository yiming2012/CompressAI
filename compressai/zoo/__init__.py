# Copyright (c) 2021-2025, InterDigital Communications, Inc
# All rights reserved.

# Redistribution and use in source and binary forms, with or without
# modification, are permitted (subject to the limitations in the disclaimer
# below) provided that the following conditions are met:

# * Redistributions of source code must retain the above copyright notice,
#   this list of conditions and the following disclaimer.
# * Redistributions in binary form must reproduce the above copyright notice,
#   this list of conditions and the following disclaimer in the documentation
#   and/or other materials provided with the distribution.
# * Neither the name of InterDigital Communications, Inc nor the names of its
#   contributors may be used to endorse or promote products derived from this
#   software without specific prior written permission.

# NO EXPRESS OR IMPLIED LICENSES TO ANY PARTY'S PATENT RIGHTS ARE GRANTED BY
# THIS LICENSE. THIS SOFTWARE IS PROVIDED BY THE COPYRIGHT HOLDERS AND
# CONTRIBUTORS "AS IS" AND ANY EXPRESS OR IMPLIED WARRANTIES, INCLUDING, BUT
# NOT LIMITED TO, THE IMPLIED WARRANTIES OF MERCHANTABILITY AND FITNESS FOR A
# PARTICULAR PURPOSE ARE DISCLAIMED. IN NO EVENT SHALL THE COPYRIGHT HOLDER OR
# CONTRIBUTORS BE LIABLE FOR ANY DIRECT, INDIRECT, INCIDENTAL, SPECIAL,
# EXEMPLARY, OR CONSEQUENTIAL DAMAGES (INCLUDING, BUT NOT LIMITED TO,
# PROCUREMENT OF SUBSTITUTE GOODS OR SERVICES; LOSS OF USE, DATA, OR PROFITS;
# OR BUSINESS INTERRUPTION) HOWEVER CAUSED AND ON ANY THEORY OF LIABILITY,
# WHETHER IN CONTRACT, STRICT LIABILITY, OR TORT (INCLUDING NEGLIGENCE OR
# OTHERWISE) ARISING IN ANY WAY OUT OF THE USE OF THIS SOFTWARE, EVEN IF
# ADVISED OF THE POSSIBILITY OF SUCH DAMAGE.

from .image import (
    bmshj2018_factorized,
    bmshj2018_factorized_relu,
    bmshj2018_hyperprior,
    cheng2020_anchor,
    cheng2020_attn,
    mbt2018,
    mbt2018_mean,
    usc_mbt2018_mean,
)
from .image_vbr import bmshj2018_hyperprior_vbr, mbt2018_mean_vbr, mbt2018_vbr
from .pretrained import load_pretrained as load_state_dict
from .video import ssf2020

image_models = {
    "bmshj2018-factorized": bmshj2018_factorized,
    "bmshj2018-factorized-relu": bmshj2018_factorized_relu,
    "bmshj2018-hyperprior": bmshj2018_hyperprior,
    "mbt2018-mean": mbt2018_mean,
    "mbt2018": mbt2018,
    "cheng2020-anchor": cheng2020_anchor,
    "cheng2020-attn": cheng2020_attn,
<<<<<<< HEAD
    "usc-mbt2018-mean": usc_mbt2018_mean,
=======
    "bmshj2018-hyperprior-vbr": bmshj2018_hyperprior_vbr,
    "mbt2018-mean-vbr": mbt2018_mean_vbr,
    "mbt2018-vbr": mbt2018_vbr,
}

# Not yet available.
pointcloud_models = {
    "hrtzxf2022-pcc-rec": None,
    "sfu2023-pcc-rec-pointnet": None,
    "sfu2024-pcc-rec-pointnet2-ssg": None,
>>>>>>> 62b7409b
}

video_models = {
    "ssf2020": ssf2020,
}

models = {}
models.update(image_models)
models.update(pointcloud_models)
models.update(video_models)<|MERGE_RESOLUTION|>--- conflicted
+++ resolved
@@ -49,9 +49,7 @@
     "mbt2018": mbt2018,
     "cheng2020-anchor": cheng2020_anchor,
     "cheng2020-attn": cheng2020_attn,
-<<<<<<< HEAD
     "usc-mbt2018-mean": usc_mbt2018_mean,
-=======
     "bmshj2018-hyperprior-vbr": bmshj2018_hyperprior_vbr,
     "mbt2018-mean-vbr": mbt2018_mean_vbr,
     "mbt2018-vbr": mbt2018_vbr,
@@ -62,7 +60,6 @@
     "hrtzxf2022-pcc-rec": None,
     "sfu2023-pcc-rec-pointnet": None,
     "sfu2024-pcc-rec-pointnet2-ssg": None,
->>>>>>> 62b7409b
 }
 
 video_models = {
